<<<<<<< HEAD
import {
  Meta,
  Links,
  Scripts,
  useRouteData,
  LiveReload
} from "@remix-run/react";
=======
import { Meta, Links, Scripts, useRouteData, LiveReload } from "remix";
>>>>>>> 388732b3
import { Outlet } from "react-router-dom";

import stylesUrl from "./styles/global.css";

export function links() {
  return [{ rel: "stylesheet", href: stylesUrl }];
}

export function loader() {
  return { date: new Date() };
<<<<<<< HEAD
};
=======
}
>>>>>>> 388732b3

function Document({ children }) {
  return (
    <html lang="en">
      <head>
        <meta charSet="utf-8" />
        <link rel="icon" href="/favicon.png" type="image/png" />
        <Meta />
        <Links />
      </head>
      <body>
        {children}

        <Scripts />
        {process.env.NODE_ENV === "development" && <LiveReload />}
      </body>
    </html>
  );
}

export default function App() {
  let data = useRouteData();
  return (
    <Document>
      <Outlet />
      <footer>
        <p>This page was rendered at {data.date.toLocaleString()}</p>
      </footer>
    </Document>
  );
}

export function ErrorBoundary({ error }) {
  console.error(error);
  return (
    <Document>
      <h1>App Error</h1>
      <pre>{error.message}</pre>
      <p>
        Replace this UI with what you want users to see when your app throws
        uncaught errors.
      </p>
    </Document>
  );
}<|MERGE_RESOLUTION|>--- conflicted
+++ resolved
@@ -1,14 +1,4 @@
-<<<<<<< HEAD
-import {
-  Meta,
-  Links,
-  Scripts,
-  useRouteData,
-  LiveReload
-} from "@remix-run/react";
-=======
 import { Meta, Links, Scripts, useRouteData, LiveReload } from "remix";
->>>>>>> 388732b3
 import { Outlet } from "react-router-dom";
 
 import stylesUrl from "./styles/global.css";
@@ -19,11 +9,7 @@
 
 export function loader() {
   return { date: new Date() };
-<<<<<<< HEAD
-};
-=======
 }
->>>>>>> 388732b3
 
 function Document({ children }) {
   return (
