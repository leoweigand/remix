- aaronpowell96
- aaronshaf
- abereghici
- abotsi
- accidentaldeveloper
- adicuco
- ahbruns
- ahmedeldessouki
- aiji42
- airjp73
- airondumael
- Alarid
- alex-ketch
- alexuxui
- alvinthen
- amorriscode
- andrelandgraf
- andrewbrey
- AndrewIngram
- anishpras
- anmolm96
- anmonteiro
- AntoninBeaufort
- anubra266
- Aprillion
- arange
- archwebio
- arganaphangquestian
- AriGunawan
- arvigeus
- ascorbic
- ashleyryan
- ashocean
- athongsavath
- axel-habermaier
- BasixKOR
- BenMcH
- bmontalvo
- bogas04
- BogdanDevBst
- bolchowka
- brophdawg11
- bruno-oliveira
- bsharrow
- bsides
- bustamantedev
- c43721
- camiaei
- CanRau
- ccssmnn
- chaance
- chenc041
- christianhg
- christophgockel
- clarkmitchell
- cliffordfajardo
- codymjarrett
- confix
- coryhouse
- craigglennie
- crismali
- cysp
- damiensedgwick
- dan-gamble
- danielweinmann
- davecalnan
- DavidHollins6
- davongit
- denissb
- derekr
- developit
- dhargitai
- dhmacs
- dima-takoy
- dokeet
- donavon
- Dueen
- dunglas
- dwightwatson
- dwt47
- dylanplayer
- eastlondoner
- eccentric-j
<<<<<<< HEAD
=======
- EddyVinck
>>>>>>> 44cc2f48
- edgesoft
- edmundhung
- efkann
- eldarshamukhamedov
- emzoumpo
- eps1lon
- evanwinter
- exegeteio
- F3n67u
- fergusmeiklejohn
- fgiuliani
- fishel-feng
- francisudeji
- fx109138
- gabimor
- gautamkrishnar
- gavriguy
- ghaagsma
- Gideon28
- Gim3l
- Girish21
- gkueny
- gmaliar
- gon250
- goncy
- gonzoscript
- graham42
- GregBrimble
- guerra08
- gunners6518
- hadizz
- hardingmatt
- helderburato
- HenryVogt
- hicksy
- himorishige
- hkan
- Holben888
- hollandThomas
- hollandThomas
- Hopsken
- hzhu
- IAmLuisJ
- ianduvall
- illright
- imzshh
- isaacrmoreno
- ishan-me
- IshanKBG
- jacob-ebey
- JacobParis
- jakewtaylor
- jamiebuilds
- jaydiablo
- jca41
- jdeniau
- jenseng
- jeremyjfleming
- jesse-deboer
- jesseflorig
- jgarrow
- jkup
- jmasson
- jo-ninja
- joaosamouco
- jodygeraldo
- johannesbraeunig
- johnson444
- johnson444
- joms
- joshball
- jssisodiya
- jstafman
- juhanakristian
- justinnoel
- juwiragiye
- jveldridge
- jvnm-dev
- kalch
- kanermichael
- karimsan
- kauffmanes
- KenanYusuf
- kentcdodds
- kevinrambaud
- kgregory
- kiliman
- kimdontdoit
- klauspaiva
- knowler
- kubaprzetakiewicz
- kuldar
- kumard3
- lachlanjc
- laughnan
- lawrencecchen
- leo
- leon
- levippaul
- LewisArdern
- lifeiscontent
- lionotm
- liranm
- lpsinger
- lswest
- lucasdibz
- luispagarcia
- luistak
- luistorres
- luk-str
- lukahartwig
- lukasgerm
- m0nica
- m5r
- machour
- maferland
- manosim
- mantey-github
- manzano78
- manzoorwanijk
- marcisbee
- marcomafessolli
- marshallwalker
- martensonbj
- marvinwu
- matchai
- mathieusteele
- matt-l-w
- matthew-burfield
- Matthew-Mallimo
- MatthewAlbrecht
- matthova
- mattmazzola
- mattstobbs
- mbarto
- mcansh
- medayz
- meetbryce
- mehulmpt
- memark
- mennopruijssers
- michaeldeboey
- michaelfriedman
- michaseel
- mikeybinnswebdesign
- mirzafaizan
- mjackson
- mkrtchian
- mochi-sann
- mohammadhosseinbagheri
- monitaure
- morinokami
- mskoroglu
- msutkowski
- mtt87
- na2hiro
- nareshbhatia
- navid-kalaei
- nicholaschiang
- niconiahi
- nielsdb97
- ninjaPixel
- niwsa
- nobeeakon
- nordiauwu
- nurul3101
- nwalters512
- octokatherine
- omamazainab
- oott123
- orballo
- pacexy
- pcattori
- phishy
- plastic041
- princerajroy
- prvnbist
- ptitFicus
- pyr0gan
- raulrpearson
- real34
- reggie3
- rlfarman
- roachjc
- robindrost
- roddds
- RomanSavarin
- rossipedia
- RossJHagan
- RossMcMillan92
- rowinbot
- rphlmr
- rtabulov
- ruisaraiva19
- Runner-dev
- rvlewerissa
- ryanflorence
- ryankshaw
- sandulat
- sbernheim4
- schpet
- sdavids
- sean-roberts
- selfish
- sergiocarneiro
- sergiodxa
- shumuu
- sidkh
- sidv1905
- silvenon
- simonepizzamiglio
- simonswiss
- sinhalite
- sitek94
- skube
- sndrem
- sobrinho
- squidpunch
- stephanerangaya
- SufianBabri
- supachaidev
- tascord
- TheRealAstoo
- therealflyingcoder
- thomasheyenbrock
- thomasrettig
- tjefferson08
- tombyrer
- toyozaki
- tvanantwerp
- twhitbeck
- tylerbrostrom
- uhoh-itsmaciek
- unhackit
- UsamaHameed
- ValentinH
- valerie-makes
- veritem
- VictorPeralta
- vimutti77
- visormatt
- weavdale
- wKovacs64
- wladiston
- XiNiHa
- xstevenyung
- yauri-io
- yesmeck
- yomeshgupta
- youngvform
- zachdtaylor
- zainfathoni
- zhe<|MERGE_RESOLUTION|>--- conflicted
+++ resolved
@@ -81,10 +81,7 @@
 - dylanplayer
 - eastlondoner
 - eccentric-j
-<<<<<<< HEAD
-=======
 - EddyVinck
->>>>>>> 44cc2f48
 - edgesoft
 - edmundhung
 - efkann
