--- conflicted
+++ resolved
@@ -87,11 +87,7 @@
 In `app/routes/index.jsx`:
 
 ```tsx
-<<<<<<< HEAD
-import { json } from "@remix-run/node";
-=======
 import { json } from "@remix-run/{runtime}";
->>>>>>> e2ea9e42
 import { Link, useLoaderData } from "@remix-run/react";
 
 // Import all your posts from the app/routes/posts directory. Since these are
